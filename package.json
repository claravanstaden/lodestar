{
  "name": "root",
  "private": true,
  "workspaces": [
    "packages/*"
  ],
  "scripts": {
    "postinstall": "lerna run build"
  },
  "devDependencies": {
    "@babel/cli": "^7.2.3",
    "@babel/core": "^7.3.3",
    "@babel/plugin-proposal-class-properties": "^7.3.3",
    "@babel/plugin-proposal-object-rest-spread": "^7.3.2",
    "@babel/plugin-transform-runtime": "^7.3.4",
    "@babel/preset-env": "^7.3.1",
    "@babel/preset-typescript": "^7.3.3",
    "@babel/register": "^7.0.0",
    "@types/chai": "^4.1.7",
    "@types/chai-as-promised": "^7.1.0",
    "@types/mocha": "^5.2.5",
    "@types/node": "^12.0.10",
    "@types/sinon": "^7.0.11",
<<<<<<< HEAD
    "@typescript-eslint/eslint-plugin": "^1.13.0",
    "@typescript-eslint/parser": "^1.13.0",
=======
    "@typescript-eslint/eslint-plugin": "^1.3.0",
    "@typescript-eslint/parser": "^1.3.0",
    "@chainsafe/eth2.0-spec-test-util": "0.4.1",
    "@chainsafe/eth2.0-ssz-types": "^0.1.0",
>>>>>>> d992405a
    "chai": "^4.2.0",
    "chai-as-promised": "^7.1.1",
    "codecov": "^3.1.0",
    "eslint": "^5.14.1",
    "eslint-import-resolver-lerna": "^1.1.0",
    "eslint-plugin-import": "^2.18.2",
    "lerna": "^3.15.0",
    "mocha": "^6.1.4",
    "nyc": "^14.1.1",
    "sinon": "^7.2.7",
    "supertest": "^4.0.2",
    "ts-node": "^8.3.0",
    "typedoc": "^0.14.2",
    "typedoc-plugin-external-module-name": "^2.1.0",
    "typedoc-plugin-internal-external": "^2.0.2",
    "typedoc-plugin-markdown": "^2.0.6",
<<<<<<< HEAD
    "typescript": "^3.5.1"
  },
  "dependencies": {}
=======
    "typescript": "^3.5.1",
    "webpack": "^4.39.1"
  }
>>>>>>> d992405a
}<|MERGE_RESOLUTION|>--- conflicted
+++ resolved
@@ -21,20 +21,14 @@
     "@types/mocha": "^5.2.5",
     "@types/node": "^12.0.10",
     "@types/sinon": "^7.0.11",
-<<<<<<< HEAD
-    "@typescript-eslint/eslint-plugin": "^1.13.0",
-    "@typescript-eslint/parser": "^1.13.0",
-=======
     "@typescript-eslint/eslint-plugin": "^1.3.0",
     "@typescript-eslint/parser": "^1.3.0",
     "@chainsafe/eth2.0-spec-test-util": "0.4.1",
     "@chainsafe/eth2.0-ssz-types": "^0.1.0",
->>>>>>> d992405a
     "chai": "^4.2.0",
     "chai-as-promised": "^7.1.1",
     "codecov": "^3.1.0",
     "eslint": "^5.14.1",
-    "eslint-import-resolver-lerna": "^1.1.0",
     "eslint-plugin-import": "^2.18.2",
     "lerna": "^3.15.0",
     "mocha": "^6.1.4",
@@ -46,13 +40,7 @@
     "typedoc-plugin-external-module-name": "^2.1.0",
     "typedoc-plugin-internal-external": "^2.0.2",
     "typedoc-plugin-markdown": "^2.0.6",
-<<<<<<< HEAD
-    "typescript": "^3.5.1"
-  },
-  "dependencies": {}
-=======
     "typescript": "^3.5.1",
     "webpack": "^4.39.1"
   }
->>>>>>> d992405a
 }