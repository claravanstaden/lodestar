<<<<<<< HEAD
import {Epoch, RootHex, Slot, ValidatorIndex} from "@chainsafe/lodestar-types";
import {jsonType, reqEmpty, ReqEmpty, ReqSerializers, ReturnTypes, RoutesData, sameType, Schema} from "../utils";
=======
import {Epoch, RootHex, Slot} from "@chainsafe/lodestar-types";
import {jsonType, ReqEmpty, reqEmpty, ReturnTypes, ReqSerializers, RoutesData, sameType, Schema} from "../utils";
>>>>>>> 111b194e
import {FilterGetPeers, NodePeer, PeerDirection, PeerState} from "./node";

// See /packages/api/src/routes/index.ts for reasoning and instructions to add new routes

export type SyncChainDebugState = {
  targetRoot: string | null;
  targetSlot: number | null;
  syncType: string;
  status: string;
  startEpoch: number;
  peers: number;
  // eslint-disable-next-line @typescript-eslint/no-explicit-any
  batches: any[];
};

export type GossipQueueItem = {
  topic: unknown;
  receivedFrom: string;
  data: Uint8Array;
  addedTimeMs: number;
};

export type RegenQueueItem = {
  key: string;
  args: unknown;
  addedTimeMs: number;
};

export type BlockProcessorQueueItem = {
  blockSlots: Slot[];
  jobOpts: Record<string, boolean | undefined>;
  addedTimeMs: number;
};

export type StateCacheItem = {
  slot: Slot;
  root: RootHex;
  /** Total number of reads */
  reads: number;
  /** Unix timestamp (ms) of the last read */
  lastRead: number;
};

export type LodestarNodePeer = NodePeer & {
  agentVersion: string;
};

export type LivenessResponseData = {
  index: ValidatorIndex;
  epoch: Epoch;
  isLive: boolean;
};

export type Api = {
  /** TODO: description */
  getWtfNode(): Promise<{data: string}>;
  /** Trigger to write a heapdump to disk at `dirpath`. May take > 1min */
  writeHeapdump(dirpath?: string): Promise<{data: {filepath: string}}>;
  /** TODO: description */
  getLatestWeakSubjectivityCheckpointEpoch(): Promise<{data: Epoch}>;
  /** TODO: description */
  getSyncChainsDebugState(): Promise<{data: SyncChainDebugState[]}>;
  /** Dump all items in a gossip queue, by gossipType */
  getGossipQueueItems(gossipType: string): Promise<GossipQueueItem[]>;
  /** Dump all items in the regen queue */
  getRegenQueueItems(): Promise<RegenQueueItem[]>;
  /** Dump all items in the block processor queue */
  getBlockProcessorQueueItems(): Promise<BlockProcessorQueueItem[]>;
  /** Dump a summary of the states in the StateContextCache */
  getStateCacheItems(): Promise<StateCacheItem[]>;
  /** Dump a summary of the states in the CheckpointStateCache */
  getCheckpointStateCacheItems(): Promise<StateCacheItem[]>;
  /** Run GC with `global.gc()` */
  runGC(): Promise<void>;
  /** Drop all states in the state cache */
  dropStateCache(): Promise<void>;

  /** Connect to peer at this multiaddress */
  connectPeer(peerId: string, multiaddrStrs: string[]): Promise<void>;
  /** Disconnect peer */
  disconnectPeer(peerId: string): Promise<void>;
  /** Same to node api with new fields */
  getPeers(filters?: FilterGetPeers): Promise<{data: LodestarNodePeer[]; meta: {count: number}}>;

  /** Dump Discv5 Kad values */
  discv5GetKadValues(): Promise<{data: string[]}>;

  /** Returns validator indices that has been observed to be active on the network */
  getLiveness(indices: ValidatorIndex[], epoch: Epoch): Promise<{data: LivenessResponseData[]}>;
};

/**
 * Define javascript values for each route
 */
export const routesData: RoutesData<Api> = {
  getWtfNode: {url: "/eth/v1/lodestar/wtfnode", method: "GET"},
  writeHeapdump: {url: "/eth/v1/lodestar/writeheapdump", method: "POST"},
  getLatestWeakSubjectivityCheckpointEpoch: {url: "/eth/v1/lodestar/ws_epoch", method: "GET"},
  getSyncChainsDebugState: {url: "/eth/v1/lodestar/sync-chains-debug-state", method: "GET"},
  getGossipQueueItems: {url: "/eth/v1/lodestar/gossip-queue-items/:gossipType", method: "GET"},
  getRegenQueueItems: {url: "/eth/v1/lodestar/regen-queue-items", method: "GET"},
  getBlockProcessorQueueItems: {url: "/eth/v1/lodestar/block-processor-queue-items", method: "GET"},
  getStateCacheItems: {url: "/eth/v1/lodestar/state-cache-items", method: "GET"},
  getCheckpointStateCacheItems: {url: "/eth/v1/lodestar/checkpoint-state-cache-items", method: "GET"},
  runGC: {url: "/eth/v1/lodestar/gc", method: "POST"},
  dropStateCache: {url: "/eth/v1/lodestar/drop-state-cache", method: "POST"},
  connectPeer: {url: "/eth/v1/lodestar/connect_peer", method: "POST"},
  disconnectPeer: {url: "/eth/v1/lodestar/disconnect_peer", method: "POST"},
  getPeers: {url: "/eth/v1/lodestar/peers", method: "GET"},
  discv5GetKadValues: {url: "/eth/v1/debug/discv5-kad-values", method: "GET"},
  getLiveness: {url: "/eth/v1/lodestar/liveness", method: "GET"},
};

export type ReqTypes = {
  getWtfNode: ReqEmpty;
  writeHeapdump: {query: {dirpath?: string}};
  getLatestWeakSubjectivityCheckpointEpoch: ReqEmpty;
  getSyncChainsDebugState: ReqEmpty;
  getGossipQueueItems: {params: {gossipType: string}};
  getRegenQueueItems: ReqEmpty;
  getBlockProcessorQueueItems: ReqEmpty;
  getStateCacheItems: ReqEmpty;
  getCheckpointStateCacheItems: ReqEmpty;
  runGC: ReqEmpty;
  dropStateCache: ReqEmpty;
  connectPeer: {query: {peerId: string; multiaddr: string[]}};
  disconnectPeer: {query: {peerId: string}};
  getPeers: {query: {state?: PeerState[]; direction?: PeerDirection[]}};
  discv5GetKadValues: ReqEmpty;
  getLiveness: {query: {indices: ValidatorIndex[]; epoch: Epoch}};
};

export function getReqSerializers(): ReqSerializers<Api, ReqTypes> {
  return {
    getWtfNode: reqEmpty,
    writeHeapdump: {
      writeReq: (dirpath) => ({query: {dirpath}}),
      parseReq: ({query}) => [query.dirpath],
      schema: {query: {dirpath: Schema.String}},
    },
    getLatestWeakSubjectivityCheckpointEpoch: reqEmpty,
    getSyncChainsDebugState: reqEmpty,
    getGossipQueueItems: {
      writeReq: (gossipType) => ({params: {gossipType}}),
      parseReq: ({params}) => [params.gossipType],
      schema: {params: {gossipType: Schema.StringRequired}},
    },
    getRegenQueueItems: reqEmpty,
    getBlockProcessorQueueItems: reqEmpty,
    getStateCacheItems: reqEmpty,
    getCheckpointStateCacheItems: reqEmpty,
    runGC: reqEmpty,
    dropStateCache: reqEmpty,
    connectPeer: {
      writeReq: (peerId, multiaddr) => ({query: {peerId, multiaddr}}),
      parseReq: ({query}) => [query.peerId, query.multiaddr],
      schema: {query: {peerId: Schema.StringRequired, multiaddr: Schema.StringArray}},
    },
    disconnectPeer: {
      writeReq: (peerId) => ({query: {peerId}}),
      parseReq: ({query}) => [query.peerId],
      schema: {query: {peerId: Schema.StringRequired}},
    },
    getPeers: {
      writeReq: (filters) => ({query: filters || {}}),
      parseReq: ({query}) => [query],
      schema: {query: {state: Schema.StringArray, direction: Schema.StringArray}},
    },
    discv5GetKadValues: reqEmpty,

    getLiveness: {
      writeReq: (indices, epoch) => ({query: {indices, epoch}}),
      parseReq: ({query}) => [query.indices, query.epoch],
      schema: {query: {indices: Schema.UintArray, epoch: Schema.Uint}},
    },
  };
}

/* eslint-disable @typescript-eslint/naming-convention */
export function getReturnTypes(): ReturnTypes<Api> {
  return {
    getWtfNode: sameType(),
    writeHeapdump: sameType(),
    getLatestWeakSubjectivityCheckpointEpoch: sameType(),
    getSyncChainsDebugState: jsonType("camel"),
    getGossipQueueItems: jsonType("camel"),
    getRegenQueueItems: jsonType("camel"),
    getBlockProcessorQueueItems: jsonType("camel"),
    getStateCacheItems: jsonType("camel"),
    getCheckpointStateCacheItems: jsonType("camel"),
    getPeers: jsonType("camel"),
    discv5GetKadValues: jsonType("camel"),
<<<<<<< HEAD
    getLiveness: jsonType("camel"),
=======
>>>>>>> 111b194e
  };
}<|MERGE_RESOLUTION|>--- conflicted
+++ resolved
@@ -1,10 +1,5 @@
-<<<<<<< HEAD
 import {Epoch, RootHex, Slot, ValidatorIndex} from "@chainsafe/lodestar-types";
-import {jsonType, reqEmpty, ReqEmpty, ReqSerializers, ReturnTypes, RoutesData, sameType, Schema} from "../utils";
-=======
-import {Epoch, RootHex, Slot} from "@chainsafe/lodestar-types";
 import {jsonType, ReqEmpty, reqEmpty, ReturnTypes, ReqSerializers, RoutesData, sameType, Schema} from "../utils";
->>>>>>> 111b194e
 import {FilterGetPeers, NodePeer, PeerDirection, PeerState} from "./node";
 
 // See /packages/api/src/routes/index.ts for reasoning and instructions to add new routes
@@ -197,9 +192,6 @@
     getCheckpointStateCacheItems: jsonType("camel"),
     getPeers: jsonType("camel"),
     discv5GetKadValues: jsonType("camel"),
-<<<<<<< HEAD
     getLiveness: jsonType("camel"),
-=======
->>>>>>> 111b194e
   };
 }