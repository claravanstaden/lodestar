import assert from "assert";
import {
  Attestation,
  AttesterSlashing,
  BeaconBlockBody,
  BeaconState,
  Deposit,
  ProposerSlashing,
  VoluntaryExit,
} from "@chainsafe/eth2.0-types";
import {IBeaconConfig} from "@chainsafe/eth2.0-config";

import {processProposerSlashing} from "./proposerSlashing";
import {processAttesterSlashing} from "./attesterSlashing";
import {processAttestation} from "./attestation";
import {processDeposit} from "./deposit";
import {processVoluntaryExit} from "./voluntaryExit";


export * from "./proposerSlashing";
export * from "./attesterSlashing";
export * from "./attestation";
export * from "./deposit";
export * from "./voluntaryExit";

// See https://github.com/ethereum/eth2.0-specs/blob/v0.8.1/specs/core/0_beacon-chain.md#operations

type Operation =
  ProposerSlashing | AttesterSlashing | Attestation | Deposit | VoluntaryExit;

export function processOperations(
  config: IBeaconConfig,
  state: BeaconState,
  body: BeaconBlockBody,
  verifySignatures = true,
): void {
  // Verify that outstanding deposits are processed up to the maximum number of deposits
  assert.equal(body.deposits.length, Math.min(
    config.params.MAX_DEPOSITS,
    state.eth1Data.depositCount - state.eth1DepositIndex));
  [{
    operations: body.proposerSlashings,
    maxOperations: config.params.MAX_PROPOSER_SLASHINGS,
    func: processProposerSlashing,
    verifySignatures,
  }, {
    operations: body.attesterSlashings,
    maxOperations: config.params.MAX_ATTESTER_SLASHINGS,
    func: processAttesterSlashing,
    verifySignatures,
  }, {
    operations: body.attestations,
    maxOperations: config.params.MAX_ATTESTATIONS,
    func: processAttestation,
    verifySignatures,
  }, {
    operations: body.deposits,
    maxOperations: config.params.MAX_DEPOSITS,
    func: processDeposit,
    verifySignatures,
  }, {
    operations: body.voluntaryExits,
    maxOperations: config.params.MAX_VOLUNTARY_EXITS,
<<<<<<< HEAD
    func: processVoluntaryExit
=======
    func: processVoluntaryExit,
    verifySignatures,
  }, {
    operations: body.transfers,
    maxOperations: config.params.MAX_TRANSFERS,
    func: processTransfer,
    verifySignatures,
>>>>>>> ebb93de9
  }].forEach(({
    operations,
    maxOperations,
    func,
    verifySignatures,
  }: {
    operations: Operation[];
    maxOperations: number;
    /* eslint-disable-next-line @typescript-eslint/no-explicit-any */
    func: (config: IBeaconConfig, state: BeaconState, operation: any, verifySignatures: boolean) => void;
    verifySignatures: boolean;
  }) => {
    assert(operations.length <= maxOperations);
    operations.forEach((operation) => {
      func(config, state, operation, verifySignatures);
    });
  });
}<|MERGE_RESOLUTION|>--- conflicted
+++ resolved
@@ -61,17 +61,8 @@
   }, {
     operations: body.voluntaryExits,
     maxOperations: config.params.MAX_VOLUNTARY_EXITS,
-<<<<<<< HEAD
-    func: processVoluntaryExit
-=======
     func: processVoluntaryExit,
     verifySignatures,
-  }, {
-    operations: body.transfers,
-    maxOperations: config.params.MAX_TRANSFERS,
-    func: processTransfer,
-    verifySignatures,
->>>>>>> ebb93de9
   }].forEach(({
     operations,
     maxOperations,
