--- conflicted
+++ resolved
@@ -3,11 +3,6 @@
  */
 
 import assert from "assert";
-<<<<<<< HEAD
-=======
-import {equals, signingRoot} from "@chainsafe/ssz";
-import {verify} from "@chainsafe/bls";
->>>>>>> ebb93de9
 
 import {BeaconState, ProposerSlashing,} from "@chainsafe/eth2.0-types";
 import {IBeaconConfig} from "@chainsafe/eth2.0-config";
@@ -22,33 +17,6 @@
   proposerSlashing: ProposerSlashing,
   verifySignatures = true,
 ): void {
-<<<<<<< HEAD
-  assert(isValidProposerSlashing(config, state, proposerSlashing));
-=======
-  const proposer = state.validators[proposerSlashing.proposerIndex];
-  const header1Epoch = computeEpochOfSlot(config, proposerSlashing.header1.slot);
-  const header2Epoch = computeEpochOfSlot(config, proposerSlashing.header2.slot);
-  // Verify that the epoch is the same
-  assert(header1Epoch === header2Epoch);
-  // But the headers are different
-  assert(!equals(config.types.BeaconBlockHeader, proposerSlashing.header1, proposerSlashing.header2));
-  // Check proposer is slashable
-  assert(isSlashableValidator(proposer, getCurrentEpoch(config, state)));
-  // Signatures are valid
-  const proposalData1Verified = !verifySignatures || verify(
-    proposer.pubkey,
-    signingRoot(config.types.BeaconBlockHeader, proposerSlashing.header1),
-    proposerSlashing.header1.signature,
-    getDomain(config, state, DomainType.BEACON_PROPOSER, header1Epoch),
-  );
-  assert(proposalData1Verified);
-  const proposalData2Verified = !verifySignatures || verify(
-    proposer.pubkey,
-    signingRoot(config.types.BeaconBlockHeader, proposerSlashing.header2),
-    proposerSlashing.header2.signature,
-    getDomain(config, state, DomainType.BEACON_PROPOSER, header2Epoch),
-  );
-  assert(proposalData2Verified);
->>>>>>> ebb93de9
+  assert(isValidProposerSlashing(config, state, proposerSlashing, verifySignatures));
   slashValidator(config, state, proposerSlashing.proposerIndex);
 }