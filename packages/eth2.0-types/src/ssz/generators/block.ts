--- conflicted
+++ resolved
@@ -26,21 +26,12 @@
     })],
     ["deposits", new ListType({
       elementType: ssz.Deposit,
-<<<<<<< HEAD
       limit: params.MAX_DEPOSITS,
     })],
     ["voluntaryExits", new ListType({
-      elementType: ssz.VoluntaryExit,
+      elementType: ssz.SignedVoluntaryExit,
       limit: params.MAX_VOLUNTARY_EXITS,
     })],
-=======
-      maxLength: params.MAX_DEPOSITS,
-    }],
-    ["voluntaryExits", {
-      elementType: ssz.SignedVoluntaryExit,
-      maxLength: params.MAX_VOLUNTARY_EXITS,
-    }],
->>>>>>> df24718c
   ],
 });
 
@@ -57,7 +48,7 @@
   ],
 });
 
-export const SignedBeaconBlock = (ssz: IBeaconSSZTypes): SimpleContainerType => ({
+export const SignedBeaconBlock = (ssz: IBeaconSSZTypes): ContainerType => new ContainerType({
   fields: [
     ["message", ssz.BeaconBlock],
     ["signature", ssz.BLSSignature],
