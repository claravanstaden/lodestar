--- conflicted
+++ resolved
@@ -1,10 +1,6 @@
 import {IGlobalArgs} from "../../options";
-<<<<<<< HEAD
 import {getGlobalPaths} from "../../paths/global";
-=======
-import {getGlobalPaths, IGlobalPaths} from "../../paths/global";
 import {joinIfRelative} from "../../util";
->>>>>>> bf1c5515
 
 export type IBeaconPaths = {
   beaconDir: string;
@@ -30,43 +26,23 @@
  */
 // Using Pick<IGlobalArgs, "rootDir"> make changes in IGlobalArgs throw a type error here
 export function getBeaconPaths(options: Partial<IBeaconPaths> & Pick<IGlobalArgs, "rootDir">): IBeaconPaths {
-<<<<<<< HEAD
   const globalPaths = getGlobalPaths(options);
   const beaconDir = globalPaths.rootDir;
-  const dbDir = path.join(beaconDir, options.dbDir || "chain-db");
-  const peerStoreDir = path.join(beaconDir, options.dbDir || "peerstore");
-  const configFile = path.join(beaconDir, options.configFile || "beacon.config.json");
-  const peerIdFile = path.join(beaconDir, options.peerIdFile || "peer-id.json");
-  const enrFile = path.join(beaconDir, options.enrFile || "enr.json");
-=======
-  options = {
-    ...options,
-    ...getGlobalPaths(options),
-  };
-  const rootDir = options.rootDir;
-  const beaconDir = rootDir;
   const dbDir = joinIfRelative(beaconDir, options.dbDir || "chain-db");
   const peerStoreDir = joinIfRelative(beaconDir, options.dbDir || "peerstore");
   const configFile = joinIfRelative(beaconDir, options.configFile || "beacon.config.json");
   const peerIdFile = joinIfRelative(beaconDir, options.peerIdFile || "peer-id.json");
   const enrFile = joinIfRelative(beaconDir, options.enrFile || "enr.json");
   const logFile = options.logFile && joinIfRelative(beaconDir, options.logFile);
->>>>>>> bf1c5515
-
   return {
     beaconDir,
     dbDir,
     configFile,
     peerStoreDir,
     peerIdFile,
-<<<<<<< HEAD
-    enrFile
-  };
-=======
     enrFile,
     logFile
-  } as IBeaconPaths;
->>>>>>> bf1c5515
+  };
 }
 
 /**
