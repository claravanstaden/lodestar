/**
 * @module validator/attestation
 */
import {
  Attestation,
  AttestationData,
  BeaconState,
  BLSPubkey,
  BLSSignature,
  CommitteeIndex,
  Epoch,
  Fork,
  Slot,
  SignedBeaconBlock
} from "@chainsafe/lodestar-types";
import {IBeaconConfig} from "@chainsafe/lodestar-config";
import EventSource from "eventsource";
import {IApiClient} from "../api";
import {Keypair, PrivateKey} from "@chainsafe/bls";
import {IValidatorDB} from "..";
import {toHexString} from "@chainsafe/ssz";
import {ILogger} from "@chainsafe/lodestar-utils/lib/logger";
import {
  computeEpochAtSlot,
  computeSigningRoot,
  DomainType,
  getDomain,
  isSlashableAttestationData,
} from "@chainsafe/lodestar-beacon-state-transition";

import {IAttesterDuty} from "../types";
import {isValidatorAggregator} from "../util/aggregator";

export class AttestationService {

  private readonly config: IBeaconConfig;
  private readonly provider: IApiClient;
  private readonly privateKey: PrivateKey;
  private readonly publicKey: BLSPubkey;
  private readonly db: IValidatorDB;
  private readonly logger: ILogger;

  private nextAttesterDuties: Map<Slot, IAttesterDuty> = new Map<Slot, IAttesterDuty>();

  public constructor(
    config: IBeaconConfig,
    keypair: Keypair,
    rpcClient: IApiClient,
    db: IValidatorDB,
    logger: ILogger
  ) {
    this.config = config;
    this.provider = rpcClient;
    this.privateKey = keypair.privateKey;
    this.publicKey = keypair.publicKey.toBytesCompressed();
    this.db = db;
    this.logger = logger;
  }

  public start = async (): Promise<void> => {
    const slot = this.provider.getCurrentSlot();
    //trigger getting duties for current epoch
    this.onNewEpoch(computeEpochAtSlot(this.config, slot) - 1);
  };

  public onNewEpoch = async (epoch: Epoch): Promise<void> => {
    const attesterDuties = await this.provider.validator.getAttesterDuties(epoch + 1, [this.publicKey]);
    if (
      attesterDuties && attesterDuties.length === 1 &&
            this.config.types.BLSPubkey.equals(attesterDuties[0].validatorPubkey, this.publicKey)
    ) {
      const duty = attesterDuties[0];
      const fork = (await this.provider.beacon.getFork()).fork;
      const slotSignature = this.getSlotSignature(duty.attestationSlot, fork);
      const isAggregator = isValidatorAggregator(slotSignature, duty.aggregatorModulo);
      this.nextAttesterDuties.set(
        duty.attestationSlot,
        {
          ...duty,
          isAggregator
        });
      if (isAggregator) {
        await this.provider.validator.subscribeCommitteeSubnet(
          duty.attestationSlot,
          slotSignature,
          duty.committeeIndex,
          this.publicKey
        );
      }
    }
  };

  public onNewSlot = async (slot: Slot): Promise<void> => {
    const duty = this.nextAttesterDuties.get(slot);
<<<<<<< HEAD
    if (duty) {
      await sleep(this.config.params.SECONDS_PER_SLOT / 3 * 1000);
=======
    if(duty) {
      await this.waitForAttestationBlock(slot);
>>>>>>> e6524d91
      const fork = (await this.provider.beacon.getFork()).fork;
      const attestation = await this.createAttestation(duty.attestationSlot, duty.committeeIndex, fork);
      if (!attestation) {
        return;
      }
      if (duty.isAggregator) {
        setTimeout(
          this.aggregateAttestations,
          this.config.params.SECONDS_PER_SLOT / 3 * 1000,
          duty, attestation, fork
        );
      }
      await this.provider.validator.publishAttestation(attestation);
      this.logger.info(
        `Published new attestation for block ${toHexString(attestation.data.target.root)} ` +
                `and committee ${duty.committeeIndex} at slot ${slot}`
      );
    }
  };

  private async waitForAttestationBlock(slot: Slot): Promise<void> {
    const eventSource = new EventSource(
      `${this.provider.url}/node/blocks/stream`,
      {https: {rejectUnauthorized: false}}
    );
    await new Promise((resolve) => {
      eventSource.onmessage = (evt: MessageEvent) => {
        try {
          const signedBlock: SignedBeaconBlock = this.config.types.SignedBeaconBlock.fromJson(JSON.parse(evt.data));
          if(signedBlock.message.slot === slot) {
            resolve();
          }
        } catch (err) {
          this.logger.error(`Failed to parse block from SSE. Error: ${err.message}`);
        }
      };
      setTimeout(resolve, this.config.params.SECONDS_PER_SLOT / 3 * 1000);
    });
    eventSource.close();
  }

  private aggregateAttestations = async (duty: IAttesterDuty, attestation: Attestation, fork: Fork): Promise<void> => {
    this.logger.info(
      `Aggregating attestations for committee ${duty.committeeIndex} at slot ${duty.attestationSlot}`
    );
    const aggregatedAttestation = await this.provider.validator.produceAggregatedAttestation(attestation.data);
    await this.provider.validator.publishAggregatedAttestation(
      {
        aggregate: aggregatedAttestation,
        selectionProof: this.getSlotSignature(
          duty.attestationSlot,
          fork
        ),
        aggregatorIndex: (await (this.provider.beacon.getValidator(this.publicKey))).index
      }
    );
    this.logger.info(
      `Published aggregated attestation for committee ${duty.committeeIndex} at slot ${duty.attestationSlot}`
    );
  };

  private getSlotSignature(slot: Slot, fork: Fork): BLSSignature {
    const domain = getDomain(
      this.config,
      {fork} as BeaconState,
      DomainType.BEACON_ATTESTER,
      computeEpochAtSlot(this.config, slot)
    );
    const signingRoot = computeSigningRoot(this.config, this.config.types.Slot, slot, domain);
    return this.privateKey.signMessage(signingRoot).toBytesCompressed();
  }

  private async createAttestation(
    slot: Slot,
    committeeIndex: CommitteeIndex,
    fork: Fork): Promise<Attestation> {
    const attestation = await this.provider.validator.produceAttestation(
      this.publicKey,
      committeeIndex,
      slot
    );
    if (!attestation) {
      this.logger.warn(`Failed to obtain attestation from beacon node at slot ${slot} and committee ${committeeIndex}`);
      return null;
    }
    if (await this.isConflictingAttestation(attestation.data)) {
      this.logger.warn(
        "Avoided signing conflicting attestation! "
                + `Source epoch: ${attestation.data.source.epoch}, `
                + `Target epoch: ${computeEpochAtSlot(this.config, slot)}`
      );
      return null;
    }
    const domain = getDomain(
      this.config,
      {fork} as BeaconState,
      DomainType.BEACON_ATTESTER,
      attestation.data.target.epoch,
    );
    const signingRoot = computeSigningRoot(this.config, this.config.types.AttestationData, attestation.data, domain);
    attestation.signature = this.privateKey.signMessage(
      signingRoot
    ).toBytesCompressed();
    await this.storeAttestation(attestation);
    this.logger.info(
      `Signed new attestation for block ${toHexString(attestation.data.target.root)} ` +
            `and committee ${committeeIndex} at slot ${slot}`
    );
    return attestation;
  }

  private async isConflictingAttestation(other: AttestationData): Promise<boolean> {
    const potentialAttestationConflicts =
            await this.db.getAttestations(this.publicKey, {gt: other.target.epoch - 1});
    return potentialAttestationConflicts.some((attestation => {
      return isSlashableAttestationData(this.config, attestation.data, other);
    }));
  }

  private async storeAttestation(attestation: Attestation): Promise<void> {
    await this.db.setAttestation(this.publicKey, attestation);

    //cleanup
    const unusedAttestations =
            await this.db.getAttestations(
              this.publicKey,
              {gt: 0, lt: attestation.data.target.epoch}
            );
    await this.db.deleteAttestations(this.publicKey, unusedAttestations);
  }
}<|MERGE_RESOLUTION|>--- conflicted
+++ resolved
@@ -92,13 +92,8 @@
 
   public onNewSlot = async (slot: Slot): Promise<void> => {
     const duty = this.nextAttesterDuties.get(slot);
-<<<<<<< HEAD
-    if (duty) {
-      await sleep(this.config.params.SECONDS_PER_SLOT / 3 * 1000);
-=======
     if(duty) {
       await this.waitForAttestationBlock(slot);
->>>>>>> e6524d91
       const fork = (await this.provider.beacon.getFork()).fork;
       const attestation = await this.createAttestation(duty.attestationSlot, duty.committeeIndex, fork);
       if (!attestation) {
