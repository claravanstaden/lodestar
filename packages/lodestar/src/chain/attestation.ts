--- conflicted
+++ resolved
@@ -1,23 +1,19 @@
 import assert from "assert";
-import {IAttestationProcessor, ChainEventEmitter} from "./interface";
-import {ILMDGHOST} from ".";
 import {fromHexString, toHexString} from "@chainsafe/ssz";
 import {Attestation, Slot, Root, BlockRootHex, AttestationRootHex, SignedBeaconBlock} from "@chainsafe/eth2.0-types";
 import {IBeaconConfig} from "@chainsafe/eth2.0-config";
-import {IBeaconDb} from "../db";
 import {
   getCurrentSlot,
   computeEpochAtSlot,
   getAttestingIndices,
   computeStartSlotAtEpoch
 } from "@chainsafe/eth2.0-state-transition";
+import {ILogger} from  "@chainsafe/eth2.0-utils/lib/logger";
+
+import {IAttestationProcessor, ChainEventEmitter} from "./interface";
+import {ILMDGHOST} from ".";
+import {IBeaconDb} from "../db";
 import {GENESIS_EPOCH} from "../constants";
-<<<<<<< HEAD
-import {ILogger} from  "@chainsafe/eth2.0-utils/lib/logger";
-=======
-import {ILogger} from "@chainsafe/eth2.0-utils/lib/logger";
-import {hashTreeRoot} from "@chainsafe/ssz";
->>>>>>> 204bd50c
 
 export class AttestationProcessor implements IAttestationProcessor {
   private readonly config: IBeaconConfig;
@@ -46,15 +42,9 @@
     try {
       const attestationSlot: Slot = attestation.data.slot;
       const headBlock = await this.db.block.get(this.forkChoice.head());
-<<<<<<< HEAD
       const state = await this.db.state.get(headBlock.message.stateRoot.valueOf() as Uint8Array);
       if(attestationSlot + this.config.params.SLOTS_PER_EPOCH < state.slot) {
         this.logger.verbose(`Attestation ${toHexString(attestationHash)} is too old. Ignored.`);
-=======
-      const state = await this.db.state.get(headBlock.message.stateRoot);
-      if (attestationSlot + this.config.params.SLOTS_PER_EPOCH < state.slot) {
-        this.logger.verbose(`Attestation ${attestationHash.toString("hex")} is too old. Ignored.`);
->>>>>>> 204bd50c
         return;
       }
     } catch (e) {
@@ -95,17 +85,12 @@
     const target = attestation.data.target;
     assert([currentEpoch, previousEpoch].includes(target.epoch));
     assert(target.epoch === computeEpochAtSlot(this.config, attestation.data.slot));
-<<<<<<< HEAD
-    const block = await this.db.block.get(attestation.data.beaconBlockRoot.valueOf() as Uint8Array);
-    assert(block.message.slot <= attestation.data.slot);
-=======
     assert(
       getCurrentSlot(this.config, checkpointState.genesisTime) >= computeStartSlotAtEpoch(this.config, target.epoch)
       , "Current slot less than this target epoch's start slot"
     );
-    const block = await this.db.block.get(attestation.data.beaconBlockRoot);
+    const block = await this.db.block.get(attestation.data.beaconBlockRoot.valueOf() as Uint8Array);
     assert(block.message.slot <= attestation.data.slot, "Attestation is for past block");
->>>>>>> 204bd50c
 
     const validators = getAttestingIndices(
       this.config, checkpointState, attestation.data, attestation.aggregationBits);
