--- conflicted
+++ resolved
@@ -219,14 +219,8 @@
       assert(node.slot > finalizedSlot,
         `Fork choice: node slot ${node.slot} should be bigger than finalized slot ${finalizedSlot}`);
       // Check block is a descendant of the finalized block at the checkpoint finalized slot
-<<<<<<< HEAD
-      assert.equal(
-        this.getAncestorHex(blockRootHex, finalizedSlot),
-        this.finalized.node.blockRoot,
-=======
       assert(
-        this.getAncestor(blockRootHex, finalizedSlot) === this.finalized.node.blockRoot,
->>>>>>> 7f69a144
+        this.getAncestorHex(blockRootHex, finalizedSlot) === this.finalized.node.blockRoot,
         `Fork choice: Block slot ${node.slot} is not on the same chain, finalized slot=${finalizedSlot}`);
     }
 
