--- conflicted
+++ resolved
@@ -9,12 +9,8 @@
     blsVerifyAllMainThread?: boolean;
     blsVerifyAllMultiThread?: boolean;
     persistInvalidSszObjects?: boolean;
-<<<<<<< HEAD
     maxSkipSlots?: number;
     persistInvalidSszObjectsDir: string;
-=======
-    persistInvalidSszObjectsDir?: string;
->>>>>>> d56ff4f5
   };
 
 export type BlockProcessOpts = {
