/**
 * @module cli/commands
 */

import {CliCommand} from "./interface";
import {CommanderStatic} from "commander";
import deepmerge from "deepmerge";

import {config} from "../../config/presets/mainnet";
import {ILogger, WinstonLogger} from "../../logger";
import {BeaconNode} from "../../node";
import {BeaconNodeOptions, IBeaconNodeOptions} from "../../node/options";
import {generateCommanderOptions, optionsToConfig} from "../util";
import {getTomlConfig} from "../../util/file";
import Validator from "../../validator";
import {RpcClientOverInstance} from "../../validator/rpc";
import {BeaconApi, ValidatorApi} from "../../rpc";
import {ILoggingOptions} from "../../logger/interface";
import {Module} from "../../logger/abstract";

interface IBeaconCommandOptions {
  configFile?: string;
  loggingLevel?: string;
  [key: string]: string;
}

export class BeaconNodeCommand implements CliCommand {
  public node: BeaconNode;
  public validator: Validator;

  public register(commander: CommanderStatic): void {

    const logger: ILogger = new WinstonLogger();

    //TODO: when we switch cli library make this to run as default command "./bin/lodestar"
    const command = commander
      .command("beacon")
      .description("Start lodestar node")
      .option("-c, --configFile [config_file]", "Config file path")
      .option("-l, --loggingLevel [chain=debug, network=trace, database=warn]",
        "Logging level with module")
      .action(async (options) => {
        // library is not awaiting this method so don't allow error propagation
        // (unhandled promise rejections)
        try {
          await this.action(options);
        } catch (e) {
          logger.error(e.message + '\n' + e.stack);
        }
      });
    generateCommanderOptions(command, BeaconNodeOptions);
  }

  public async action(options: IBeaconCommandOptions, logger?: ILogger): Promise<void> {
    let conf: Partial<IBeaconNodeOptions> = {};
<<<<<<< HEAD
=======
    let loggingOptions;

    if (options.loggingLevel) {
      loggingOptions = {
        loggingLevel: LogLevel[options.loggingLevel],
      };
    }else {
      loggingOptions = {
        loggingLevel: LogLevel.DEFAULT,
      };
    }
    logger.setLogLevel(loggingOptions.loggingLevel);

>>>>>>> dc06d147
    //merge config file
    if (options.configFile) {
      let parsedConfig = getTomlConfig(options.configFile, BeaconNodeOptions);
      //cli will override toml config options
      conf = deepmerge(conf, parsedConfig);
    }

    //override current config with cli config
    conf = deepmerge(conf, optionsToConfig(options, BeaconNodeOptions));

<<<<<<< HEAD
    this.node = new BeaconNode(conf, {config,logger});
=======
    this.node = new BeaconNode(conf, {config, logger, loggingOptions});
>>>>>>> dc06d147

    if(conf.validator && conf.validator.keypair){
      conf.validator.rpcInstance = new RpcClientOverInstance({
        config,
        validator: new ValidatorApi(
          {},
          {
            config,
            chain: this.node.chain,
            db: this.node.db,
            opPool: this.node.opPool,
            eth1: this.node.eth1
          }
        ),
        beacon: new BeaconApi(
          {},
          {config, chain: this.node.chain, db: this.node.db}
        ),
      });

      this.validator = new Validator(
        conf.validator, {
          config: config,
<<<<<<< HEAD
          logger,
=======
          logger: new WinstonLogger({
            loggingLevel: loggingOptions.loggingLevel,
            loggingModule: Module.VALIDATOR,
          }),
          loggingOptions: loggingOptions,
>>>>>>> dc06d147
        }
      );
      await this.validator.start();
    }

    await this.node.start();
  }
}
<|MERGE_RESOLUTION|>--- conflicted
+++ resolved
@@ -15,8 +15,6 @@
 import Validator from "../../validator";
 import {RpcClientOverInstance} from "../../validator/rpc";
 import {BeaconApi, ValidatorApi} from "../../rpc";
-import {ILoggingOptions} from "../../logger/interface";
-import {Module} from "../../logger/abstract";
 
 interface IBeaconCommandOptions {
   configFile?: string;
@@ -37,8 +35,6 @@
       .command("beacon")
       .description("Start lodestar node")
       .option("-c, --configFile [config_file]", "Config file path")
-      .option("-l, --loggingLevel [chain=debug, network=trace, database=warn]",
-        "Logging level with module")
       .action(async (options) => {
         // library is not awaiting this method so don't allow error propagation
         // (unhandled promise rejections)
@@ -53,37 +49,16 @@
 
   public async action(options: IBeaconCommandOptions, logger?: ILogger): Promise<void> {
     let conf: Partial<IBeaconNodeOptions> = {};
-<<<<<<< HEAD
-=======
-    let loggingOptions;
-
-    if (options.loggingLevel) {
-      loggingOptions = {
-        loggingLevel: LogLevel[options.loggingLevel],
-      };
-    }else {
-      loggingOptions = {
-        loggingLevel: LogLevel.DEFAULT,
-      };
-    }
-    logger.setLogLevel(loggingOptions.loggingLevel);
-
->>>>>>> dc06d147
     //merge config file
     if (options.configFile) {
       let parsedConfig = getTomlConfig(options.configFile, BeaconNodeOptions);
       //cli will override toml config options
       conf = deepmerge(conf, parsedConfig);
     }
-
     //override current config with cli config
     conf = deepmerge(conf, optionsToConfig(options, BeaconNodeOptions));
 
-<<<<<<< HEAD
     this.node = new BeaconNode(conf, {config,logger});
-=======
-    this.node = new BeaconNode(conf, {config, logger, loggingOptions});
->>>>>>> dc06d147
 
     if(conf.validator && conf.validator.keypair){
       conf.validator.rpcInstance = new RpcClientOverInstance({
@@ -107,15 +82,7 @@
       this.validator = new Validator(
         conf.validator, {
           config: config,
-<<<<<<< HEAD
           logger,
-=======
-          logger: new WinstonLogger({
-            loggingLevel: loggingOptions.loggingLevel,
-            loggingModule: Module.VALIDATOR,
-          }),
-          loggingOptions: loggingOptions,
->>>>>>> dc06d147
         }
       );
       await this.validator.start();
