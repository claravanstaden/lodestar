--- conflicted
+++ resolved
@@ -4,17 +4,9 @@
 
 import {CliCommand} from "./interface";
 import {PrivateEth1Network} from "../../eth1/dev";
-<<<<<<< HEAD
 import {CommanderStatic} from "commander";;
-import {ILogger, WinstonLogger} from "../../logger";
+import {ILogger, LogLevel, WinstonLogger} from "../../logger";
 import {parseLoggingLevel} from "../../util/parse";
-=======
-import {CommanderStatic} from "commander";
-import {LogLevel, WinstonLogger} from "../../logger";
-import {ILogger} from "../../logger";
-import {Module} from "../../logger/abstract";
-import {ILoggingOptions} from "../../logger/interface";
->>>>>>> dc06d147
 
 interface IEth1CommandOptions {
   host: string;
@@ -36,8 +28,7 @@
       .description('Start private eth1 chain with deposit contract and 10 accounts with balance')
       .option("-p, --port [port]", 'Port on which private network node should start', 8545)
       .option("-h, --host [host]", 'Host on which node will be', '127.0.0.1')
-      .option("-l, --loggingLevel [chain=debug, network=trace, database=warn]",
-        "Logging level with module")
+      .option(`-l, --loggingLevel [${Object.values(LogLevel).join("|")}]`, "Logging level")
       .option("-m, --mnemonic [mnemonic]", 'mnemonic string to be used for generating account')
       .option("-n, --network [networkId]", "Id of eth1 chain", 200)
       .option(
@@ -54,44 +45,16 @@
       });
   }
 
-<<<<<<< HEAD
   public async action(options: IEth1CommandOptions, logger?: ILogger): Promise<PrivateEth1Network> {
-=======
-  public async action(options: IEth1CommandOptions, logger): Promise<PrivateEth1Network> {
-    let loggingOptions: ILoggingOptions;
-    if (options.loggingLevel) {
-      loggingOptions = {
-        loggingLevel: LogLevel[options.loggingLevel],
-        loggingModule: Module.ETH1,
-      };
-    }else {
-      loggingOptions = {
-        loggingLevel: LogLevel.DEFAULT,
-        loggingModule: Module.ETH1,
-      };
-    }
-
-    logger.setLogLevel(loggingOptions.loggingLevel);
-    logger.setLoggingModule(loggingOptions.loggingModule);
-
->>>>>>> dc06d147
     const privateNetwork = new PrivateEth1Network({
       port: options.port,
       host: options.host,
       mnemonic: options.mnemonic,
       networkId: options.network,
       dbPath: options.database,
-      loggingOptions: {
-        loggingLevel: parseLoggingLevel(options.loggingLevel),
-      }
+      loggingLevel: options.loggingLevel as LogLevel
     },
-<<<<<<< HEAD
     {logger}
-=======
-    {
-      logger,
-    }
->>>>>>> dc06d147
     );
     await privateNetwork.start();
     return privateNetwork;
