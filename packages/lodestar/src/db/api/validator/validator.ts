--- conflicted
+++ resolved
@@ -19,13 +19,9 @@
     const data = await this.db.get(
       encodeKey(Bucket.lastProposedBlock, pubKey.toString("hex"))
     );
-<<<<<<< HEAD
     if(!data) {
       return null;
     }
-=======
-    if(!data) return null;
->>>>>>> 3205d1d0
     return deserialize(data, this.config.types.BeaconBlock);
   }
 
