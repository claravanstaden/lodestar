--- conflicted
+++ resolved
@@ -117,12 +117,9 @@
     if (!isUnaggregatedAttestation(attestation)) {
       return false;
     }
-<<<<<<< HEAD
-    const existingAttestations = await this.db.attestation.geAttestationsBySlot(attestation.data.slot) || [];
-=======
-    const existingAttestations = await this.opPool.attestations.geAttestationsByTargetEpoch(
-      attestationData.target.epoch) || [];
->>>>>>> 7ea6c894
+    const existingAttestations = await this.db.attestation.geAttestationsByTargetEpoch(
+      attestationData.target.epoch
+    );
     // each attestation has only 1 validator index
     const existingValidatorIndexes = existingAttestations.map(
       item => getAttestingIndices(this.config, state, item.data, item.aggregationBits)[0]);
@@ -162,13 +159,8 @@
     }
 
     const aggregatorIndex = aggregateAndProof.aggregatorIndex;
-<<<<<<< HEAD
-    const existingAttestations = await this.db.aggregateAndProof.getByAggregatorAndSlot(
-      aggregatorIndex, slot) || [];
-=======
-    const existingAttestations = await this.opPool.aggregateAndProofs.getByAggregatorAndEpoch(
+    const existingAttestations = await this.db.aggregateAndProof.getByAggregatorAndEpoch(
       aggregatorIndex, attestationData.target.epoch) || [];
->>>>>>> 7ea6c894
     if (existingAttestations.length > 0) {
       return false;
     }
