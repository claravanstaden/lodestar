--- conflicted
+++ resolved
@@ -4,21 +4,7 @@
  */
 
 import PeerId from "peer-id";
-<<<<<<< HEAD
-import {Method, MethodResponseType, Methods, RequestId} from "../constants";
-=======
-import {AbortController, AbortSignal} from "abort-controller";
-import {
-  Method,
-  MethodResponseType,
-  Methods,
-  ReqRespEncoding,
-  RequestId,
-  RESP_TIMEOUT,
-  TTFB_TIMEOUT,
-} from "../constants";
-import {source as abortSource} from "abortable-iterator";
->>>>>>> a3519965
+import {Method, MethodResponseType, Methods, ReqRespEncoding, RequestId} from "../constants";
 import Multiaddr from "multiaddr";
 import {networkInterfaces} from "os";
 import {ENR} from "@chainsafe/discv5";
