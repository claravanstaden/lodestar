--- conflicted
+++ resolved
@@ -17,11 +17,6 @@
 import {OpPool} from "../opPool";
 import {ILogger} from "../logger";
 import {ReputationStore} from "../sync/reputation";
-<<<<<<< HEAD
-import {JSONRPC, WSServer} from "../rpc";
-=======
-import {SyncRpc} from "../network/libp2p/syncRpc";
->>>>>>> 653b9cdc
 import {BeaconMetrics, HttpMetricsServer} from "../metrics";
 import {ApiService} from "../api";
 
