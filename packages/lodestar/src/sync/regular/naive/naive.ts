--- conflicted
+++ resolved
@@ -87,13 +87,9 @@
       this.controller.abort();
     }
     this.chain.emitter.removeListener("block", this.onProcessedBlock);
-<<<<<<< HEAD
     this.chain.emitter.removeListener("error:block", this.onErrorBlock);
-    this.network.gossip.unsubscribe(this.chain.currentForkDigest, GossipEvent.BLOCK, this.onGossipBlock);
+    this.network.gossip.unsubscribe(await this.chain.getForkDigest(), GossipEvent.BLOCK, this.onGossipBlock);
     this.subscribeToBlock = false;
-=======
-    this.network.gossip.unsubscribe(await this.chain.getForkDigest(), GossipEvent.BLOCK, this.onGossipBlock);
->>>>>>> 77725bdc
   }
 
   public getHighestBlock(): Slot {
