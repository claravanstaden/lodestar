import {IDatabaseOptions} from "../db/options";
<<<<<<< HEAD
import {IRpcClient} from "./rpc";
=======
import {RpcClient} from "./rpc";
import {ILoggerOptions, LogLevel, defaultLogLevel} from "../logger";
>>>>>>> d992405a
import {Keypair} from "@chainsafe/bls/lib/keypair";
import {IConfigurationModule} from "../util/config";
import {IValidatorDB} from "../db/api";
import {PrivateKey} from "@chainsafe/bls/lib/privateKey";

export interface IValidatorOptions {
  db: IDatabaseOptions;
  dbInstance?: IValidatorDB;
  restUrl: string;
  rpc: string;
  rpcInstance?: IRpcClient;
  keypair: Keypair;
  keystore?: string;
  logger: ILoggerOptions;
}

export const ValidatorOptions: IConfigurationModule = {
  name: "validator",
  fields: [
    {
      name: "db",
      fields: [
        {
          name: "name",
          type: String,
          configurable: true,
          cli: {
            flag: "validatorDb"
          }
        }
      ]
    },
    {
      name: "syncRpc.ts",
      type: String,
      configurable: true,
      description: "Url to beacon node ws rpc",
      cli: {
        flag: "rpcWsUrl"
      }
    },
    {
      name: "keypair",
      type: Keypair,
      description: "Private key",
      configurable: true,
      process: (privateKey) => {
        const pk = PrivateKey.fromHexString(privateKey);
        return new Keypair(pk);
      },
      cli: {
        flag: "validatorPrivateKey"
      }
    },
    {
      name: "keystore",
      type: String,
      description: "Path to keystore file",
      configurable: true,
      cli: {
        flag: "validatorKeystore"
      }
    }
  ]
};

const config: IValidatorOptions = {
  db: {
    name: "./validator-db"
  },
  restUrl: "",
  rpc: "http://localhost:8545",
  keypair: Keypair.generate(),
<<<<<<< HEAD
  keystore: undefined
=======
  keystore: null,
  logger: {
    level: LogLevel[defaultLogLevel],
    module: "validator",
  },
>>>>>>> d992405a
};

export default config;<|MERGE_RESOLUTION|>--- conflicted
+++ resolved
@@ -1,10 +1,6 @@
 import {IDatabaseOptions} from "../db/options";
-<<<<<<< HEAD
-import {IRpcClient} from "./rpc";
-=======
 import {RpcClient} from "./rpc";
 import {ILoggerOptions, LogLevel, defaultLogLevel} from "../logger";
->>>>>>> d992405a
 import {Keypair} from "@chainsafe/bls/lib/keypair";
 import {IConfigurationModule} from "../util/config";
 import {IValidatorDB} from "../db/api";
@@ -15,14 +11,14 @@
   dbInstance?: IValidatorDB;
   restUrl: string;
   rpc: string;
-  rpcInstance?: IRpcClient;
+  rpcInstance?: RpcClient;
   keypair: Keypair;
   keystore?: string;
   logger: ILoggerOptions;
 }
 
 export const ValidatorOptions: IConfigurationModule = {
-  name: "validator",
+  name: 'validator',
   fields: [
     {
       name: "db",
@@ -78,15 +74,11 @@
   restUrl: "",
   rpc: "http://localhost:8545",
   keypair: Keypair.generate(),
-<<<<<<< HEAD
-  keystore: undefined
-=======
   keystore: null,
   logger: {
     level: LogLevel[defaultLogLevel],
     module: "validator",
   },
->>>>>>> d992405a
 };
 
 export default config;