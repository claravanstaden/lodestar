import {describe, it} from "mocha";
import {getAttestationSubnetTopic, getGossipTopic, isAttestationSubnetTopic, getSubnetFromAttestationSubnetTopic} from "../../../../src/network/gossip/utils";
import {GossipEvent} from "../../../../src/network/gossip/constants";
import {expect} from "chai";
import {generateEmptyAttestation} from "../../../utils/attestation";
<<<<<<< HEAD
import {BeaconBlock} from "@chainsafe/eth2.0-types";
import {generateEmptyBlock} from "../../../utils/block";
import {config} from "@chainsafe/eth2.0-config/lib/presets/minimal";
import {GOSSIP_MAX_SIZE} from "../../../../src/constants";
=======
import {ATTESTATION_SUBNET_COUNT} from "../../../../src/constants";
>>>>>>> 5a92907c

describe("gossip utils", function () {
   
  describe("getGossipTopic", function () {
      
    it("should get gossip topic with default encoding", function () {
      const topic = getGossipTopic(GossipEvent.BLOCK);
      expect(topic).to.be.equal("/eth2/beacon_block/ssz");
    });

    it("should get gossip topic with different encoding", function () {
      const topic = getGossipTopic(GossipEvent.BLOCK, "ssz_snappy");
      expect(topic).to.be.equal("/eth2/beacon_block/ssz_snappy");
    });

    it("should get gossip topic with params", function () {
      const topic = getGossipTopic(
        "/eth2/{param1}/{param2}" as GossipEvent,
        "ssz",
        new Map([["param1", "test"], ["param2", "test2"]])
      );
      expect(topic).to.be.equal("/eth2/test/test2/ssz");
    });

    it("get attestation subnet topic", function () {
      const topic = getAttestationSubnetTopic(generateEmptyAttestation());
      expect(topic).to.be.equal("/eth2/committee_index0_beacon_attestation/ssz");
    });
      
  });
<<<<<<< HEAD
  
  describe("handle gossip message", function () {
     
    it("should deserialize gossip message", function () {
      const block = generateEmptyBlock();
      const data = deserializeGossipMessage<BeaconBlock>(
        config.types.BeaconBlock,
        {data: config.types.BeaconBlock.serialize(block)},
      );
      expect(config.types.BeaconBlock.equals(block, data)).to.be.true;
    });

    it("should fail to deserialize too large message", function () {
      const bytes = Buffer.alloc(GOSSIP_MAX_SIZE + 1);
      expect(() => deserializeGossipMessage<BeaconBlock>(
        config.types.BeaconBlock,
        {data: bytes},
      )).to.throw();
=======

  describe("isAttestationSubnetTopic", () => {
    it("should return valid attestation subnet topic", () => {
      for (let subnet = 0; subnet < ATTESTATION_SUBNET_COUNT; subnet++) {
        const topic = getGossipTopic(
          GossipEvent.ATTESTATION_SUBNET,
          "ssz",
          new Map([["subnet", subnet.toString()]]),
        );
        expect(isAttestationSubnetTopic(topic)).to.be.equal(true);
      }
    });

    it("should return invalid attestation topic", () => {
      expect(isAttestationSubnetTopic("/eth2/beacon_block")).to.be.equal(false);
      expect(isAttestationSubnetTopic("/eth2/committee_indexx_beacon_attestation")).to.be.equal(false);
    });
  });

  describe("getSubnetFromAttestationSubnetTopic", () => {
    it("should get correct subnet from attestation subnet topic", () => {
      for (let subnet = 0; subnet < ATTESTATION_SUBNET_COUNT; subnet++) {
        const topic = getGossipTopic(
          GossipEvent.ATTESTATION_SUBNET,
          "ssz",
          new Map([["subnet", subnet.toString()]]),
        );
        expect(getSubnetFromAttestationSubnetTopic(topic)).to.be.equal(subnet);
      }
>>>>>>> 5a92907c
    });
  });
    
});<|MERGE_RESOLUTION|>--- conflicted
+++ resolved
@@ -3,14 +3,11 @@
 import {GossipEvent} from "../../../../src/network/gossip/constants";
 import {expect} from "chai";
 import {generateEmptyAttestation} from "../../../utils/attestation";
-<<<<<<< HEAD
 import {BeaconBlock} from "@chainsafe/eth2.0-types";
 import {generateEmptyBlock} from "../../../utils/block";
 import {config} from "@chainsafe/eth2.0-config/lib/presets/minimal";
 import {GOSSIP_MAX_SIZE} from "../../../../src/constants";
-=======
 import {ATTESTATION_SUBNET_COUNT} from "../../../../src/constants";
->>>>>>> 5a92907c
 
 describe("gossip utils", function () {
    
@@ -41,26 +38,6 @@
     });
       
   });
-<<<<<<< HEAD
-  
-  describe("handle gossip message", function () {
-     
-    it("should deserialize gossip message", function () {
-      const block = generateEmptyBlock();
-      const data = deserializeGossipMessage<BeaconBlock>(
-        config.types.BeaconBlock,
-        {data: config.types.BeaconBlock.serialize(block)},
-      );
-      expect(config.types.BeaconBlock.equals(block, data)).to.be.true;
-    });
-
-    it("should fail to deserialize too large message", function () {
-      const bytes = Buffer.alloc(GOSSIP_MAX_SIZE + 1);
-      expect(() => deserializeGossipMessage<BeaconBlock>(
-        config.types.BeaconBlock,
-        {data: bytes},
-      )).to.throw();
-=======
 
   describe("isAttestationSubnetTopic", () => {
     it("should return valid attestation subnet topic", () => {
@@ -90,7 +67,6 @@
         );
         expect(getSubnetFromAttestationSubnetTopic(topic)).to.be.equal(subnet);
       }
->>>>>>> 5a92907c
     });
   });
     
