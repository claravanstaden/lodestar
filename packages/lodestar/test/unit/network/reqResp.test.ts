--- conflicted
+++ resolved
@@ -7,18 +7,12 @@
 import {INetworkOptions} from "../../../src/network/options";
 import {generateEmptySignedBlock} from "../../utils/block";
 import {createNode} from "../../utils/network";
-<<<<<<< HEAD
 import sinon, {SinonStubbedInstance} from "sinon";
 import {TTFB_TIMEOUT} from "../../../src/constants";
 import {IPeerMetadataStore} from "../../../src/network/peers/interface";
 import {Libp2pPeerMetadataStore} from "../../../src/network/peers/metastore";
-=======
-import {ReputationStore} from "../../../src/sync/IReputation";
-import sinon from "sinon";
-import {TTFB_TIMEOUT} from "../../../src/constants";
 import {AbortSignal} from "abort-controller/dist/abort-controller";
 import {silentLogger} from "../../utils/logger";
->>>>>>> 12b3b3ef
 
 const multiaddr = "/ip4/127.0.0.1/tcp/0";
 
@@ -26,12 +20,9 @@
   const logger = silentLogger;
   const sandbox = sinon.createSandbox();
   let nodeA: NodejsNode, nodeB: NodejsNode, rpcA: ReqResp, rpcB: ReqResp;
-<<<<<<< HEAD
   let loggerStub: SinonStubbedInstance<ILogger>;
   let metaA: SinonStubbedInstance<IPeerMetadataStore>;
   let metaB: SinonStubbedInstance<IPeerMetadataStore>;
-=======
->>>>>>> 12b3b3ef
 
   const networkOptions: INetworkOptions = {
     maxPeers: 10,
@@ -53,24 +44,14 @@
     rpcA = new ReqResp(networkOptions, {
       config,
       libp2p: nodeA,
-<<<<<<< HEAD
       logger: loggerStub,
       peerMetadata: metaA,
-=======
-      logger,
-      peerReputations: new ReputationStore(),
->>>>>>> 12b3b3ef
     });
     rpcB = new ReqResp(networkOptions, {
       config,
       libp2p: nodeB,
-<<<<<<< HEAD
       logger: loggerStub,
       peerMetadata: metaB,
-=======
-      logger,
-      peerReputations: new ReputationStore(),
->>>>>>> 12b3b3ef
     });
     await Promise.all([rpcA.start(), rpcB.start()]);
     try {
@@ -245,13 +226,8 @@
     const rpcC = new ReqResp(networkOptions, {
       config,
       libp2p: libP2pMock,
-<<<<<<< HEAD
       logger: loggerStub,
       peerMetadata: sinon.createStubInstance(Libp2pPeerMetadataStore),
-=======
-      logger,
-      peerReputations: new ReputationStore(),
->>>>>>> 12b3b3ef
     });
     try {
       await rpcC.beaconBlocksByRange(nodeB.peerId, request);
