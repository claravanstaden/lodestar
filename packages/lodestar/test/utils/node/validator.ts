import fs from "node:fs";
import path from "node:path";
import tmp, {DirResult, FileResult} from "tmp";
import {LevelDbController} from "@chainsafe/lodestar-db";
import {interopSecretKey} from "@chainsafe/lodestar-beacon-state-transition";
import {
  SlashingProtection,
  Validator,
  Signer,
  SignerType,
  ISlashingProtection,
  SignerLocal,
} from "@chainsafe/lodestar-validator";
<<<<<<< HEAD
import {SecretKey} from "@chainsafe/bls";
import {getLocalSecretKeys} from "@chainsafe/lodestar-cli/src/cmds/validator/keys";
import {IValidatorCliArgs} from "@chainsafe/lodestar-cli/src/cmds/validator/options";
import {IGlobalArgs} from "@chainsafe/lodestar-cli/src/options";
import {KEY_IMPORTED_PREFIX} from "@chainsafe/lodestar-keymanager-server";
import {BeaconNode} from "../../../src/node";
import {testLogger, TestLoggerOpts} from "../logger";
=======
import type {SecretKey} from "@chainsafe/bls/types";
import {KEY_IMPORTED_PREFIX} from "@chainsafe/lodestar-keymanager-server";
import {BeaconNode} from "../../../src/node/index.js";
import {testLogger, TestLoggerOpts} from "../logger.js";
import {getLocalSecretKeys} from "../../../../cli/src/cmds/validator/keys.js";
import {IValidatorCliArgs} from "../../../../cli/src/cmds/validator/options.js";
import {IGlobalArgs} from "../../../../cli/src/options/index.js";
>>>>>>> c1ed45d8

export async function getAndInitValidatorsWithKeystore({
  node,
  keystoreContent,
  keystorePubKey,
  useRestApi,
  testLoggerOpts,
  enableDoppelganger = false,
}: {
  node: BeaconNode;
  keystoreContent: string;
  keystorePubKey: string;
  useRestApi?: boolean;
  testLoggerOpts?: TestLoggerOpts;
  enableDoppelganger?: boolean;
}): Promise<{
  validator: Validator;
  secretKeys: SecretKey[];
  keystoreContent: string;
  signers: SignerLocal[];
  slashingProtection: ISlashingProtection;
  tempDirs: {
    keystoreDir: DirResult;
    passwordFile: FileResult;
  };
}> {
  const keystoreDir = tmp.dirSync({unsafeCleanup: true});
  const keystoreFile = path.join(`${keystoreDir.name}`, `${KEY_IMPORTED_PREFIX}_${keystorePubKey}.json`);

  fs.writeFileSync(keystoreFile, keystoreContent, {encoding: "utf8", flag: "wx"});

  const passwordFile = tmp.fileSync();
  fs.writeFileSync(passwordFile.name, "test123!", {encoding: "utf8"});

  const vcConfig = {
    network: "prater",
    importKeystoresPath: [`${keystoreDir.name}`],
    importKeystoresPassword: `${passwordFile.name}`,
    keymanagerEnabled: true,
    keymanagerAuthEnabled: true,
    keymanagerHost: "127.0.0.1",
    keymanagerPort: 9666,
    keymanagerCors: "*",
  };

  const logger = testLogger("Vali", testLoggerOpts);
  const tmpDir = tmp.dirSync({unsafeCleanup: true});
  const dbOps = {
    config: node.config,
    controller: new LevelDbController({name: tmpDir.name}, {logger}),
  };
  const slashingProtection = new SlashingProtection(dbOps);

  const signers: SignerLocal[] = [];

  const {secretKeys, unlockSecretKeys: _unlockSecretKeys} = await getLocalSecretKeys(
    (vcConfig as unknown) as IValidatorCliArgs & IGlobalArgs
  );
  if (secretKeys.length > 0) {
    // Log pubkeys for auditing
    logger.info(`Decrypted ${secretKeys.length} local keystores`);
    for (const secretKey of secretKeys) {
      logger.info(secretKey.toPublicKey().toHex());
      signers.push({
        type: SignerType.Local,
        secretKey,
      });
    }
  }

  const validator = await Validator.initializeFromBeaconNode({
    dbOps,
    api: useRestApi ? getNodeApiUrl(node) : node.api,
    slashingProtection,
    logger,
    signers,
    enableDoppelganger,
  });

  return {
    validator,
    secretKeys,
    keystoreContent,
    signers,
    slashingProtection,
    tempDirs: {
      keystoreDir: keystoreDir,
      passwordFile: passwordFile,
    },
  };
}

export async function getAndInitDevValidators({
  node,
  validatorsPerClient = 8,
  validatorClientCount = 1,
  startIndex = 0,
  useRestApi,
  testLoggerOpts,
  externalSignerUrl,
<<<<<<< HEAD
  enableDoppelganger = false,
=======
  defaultFeeRecipient,
>>>>>>> c1ed45d8
}: {
  node: BeaconNode;
  validatorsPerClient: number;
  validatorClientCount: number;
  startIndex: number;
  useRestApi?: boolean;
  testLoggerOpts?: TestLoggerOpts;
  externalSignerUrl?: string;
<<<<<<< HEAD
  enableDoppelganger?: boolean;
=======
  defaultFeeRecipient?: string;
>>>>>>> c1ed45d8
}): Promise<{validators: Validator[]; secretKeys: SecretKey[]}> {
  const validators: Promise<Validator>[] = [];
  const secretKeys: SecretKey[] = [];

  for (let clientIndex = 0; clientIndex < validatorClientCount; clientIndex++) {
    const startIndexVc = startIndex + clientIndex * validatorsPerClient;
    const endIndex = startIndexVc + validatorsPerClient - 1;
    const logger = testLogger(`Vali ${startIndexVc}-${endIndex}`, testLoggerOpts);
    const tmpDir = tmp.dirSync({unsafeCleanup: true});
    const dbOps = {
      config: node.config,
      controller: new LevelDbController({name: tmpDir.name}, {logger}),
    };
    const slashingProtection = new SlashingProtection(dbOps);

    const secretKeysValidator = Array.from({length: validatorsPerClient}, (_, i) => interopSecretKey(i + startIndexVc));
    secretKeys.push(...secretKeysValidator);

    const signers = externalSignerUrl
      ? secretKeysValidator.map(
          (secretKey): Signer => ({
            type: SignerType.Remote,
            externalSignerUrl,
            pubkeyHex: secretKey.toPublicKey().toHex(),
          })
        )
      : secretKeysValidator.map(
          (secretKey): Signer => ({
            type: SignerType.Local,
            secretKey,
          })
        );

    validators.push(
      Validator.initializeFromBeaconNode({
        dbOps,
        api: useRestApi ? getNodeApiUrl(node) : node.api,
        slashingProtection,
        logger,
        signers,
<<<<<<< HEAD
        enableDoppelganger,
=======
        defaultFeeRecipient,
>>>>>>> c1ed45d8
      })
    );
  }

  return {
    validators: await Promise.all(validators),
    // Return secretKeys to start the externalSigner
    secretKeys,
  };
}

// eslint-disable-next-line @typescript-eslint/explicit-function-return-type,@typescript-eslint/explicit-module-boundary-types,@typescript-eslint/no-unsafe-assignment
export function createAttesterDuty(pubkey: Uint8Array, slot: number, committeeIndex: number, validatorIndex: number) {
  return {
    slot: slot,
    committeeIndex: committeeIndex,
    committeeLength: 120,
    committeesAtSlot: 120,
    validatorCommitteeIndex: 1,
    validatorIndex: validatorIndex,
    pubkey: pubkey,
  };
}

function getNodeApiUrl(node: BeaconNode): string {
  const host = node.opts.api.rest.host || "127.0.0.1";
  const port = node.opts.api.rest.port || 19596;
  return `http://${host}:${port}`;
}<|MERGE_RESOLUTION|>--- conflicted
+++ resolved
@@ -11,15 +11,6 @@
   ISlashingProtection,
   SignerLocal,
 } from "@chainsafe/lodestar-validator";
-<<<<<<< HEAD
-import {SecretKey} from "@chainsafe/bls";
-import {getLocalSecretKeys} from "@chainsafe/lodestar-cli/src/cmds/validator/keys";
-import {IValidatorCliArgs} from "@chainsafe/lodestar-cli/src/cmds/validator/options";
-import {IGlobalArgs} from "@chainsafe/lodestar-cli/src/options";
-import {KEY_IMPORTED_PREFIX} from "@chainsafe/lodestar-keymanager-server";
-import {BeaconNode} from "../../../src/node";
-import {testLogger, TestLoggerOpts} from "../logger";
-=======
 import type {SecretKey} from "@chainsafe/bls/types";
 import {KEY_IMPORTED_PREFIX} from "@chainsafe/lodestar-keymanager-server";
 import {BeaconNode} from "../../../src/node/index.js";
@@ -27,7 +18,6 @@
 import {getLocalSecretKeys} from "../../../../cli/src/cmds/validator/keys.js";
 import {IValidatorCliArgs} from "../../../../cli/src/cmds/validator/options.js";
 import {IGlobalArgs} from "../../../../cli/src/options/index.js";
->>>>>>> c1ed45d8
 
 export async function getAndInitValidatorsWithKeystore({
   node,
@@ -128,11 +118,8 @@
   useRestApi,
   testLoggerOpts,
   externalSignerUrl,
-<<<<<<< HEAD
+  defaultFeeRecipient,
   enableDoppelganger = false,
-=======
-  defaultFeeRecipient,
->>>>>>> c1ed45d8
 }: {
   node: BeaconNode;
   validatorsPerClient: number;
@@ -141,11 +128,8 @@
   useRestApi?: boolean;
   testLoggerOpts?: TestLoggerOpts;
   externalSignerUrl?: string;
-<<<<<<< HEAD
+  defaultFeeRecipient?: string;
   enableDoppelganger?: boolean;
-=======
-  defaultFeeRecipient?: string;
->>>>>>> c1ed45d8
 }): Promise<{validators: Validator[]; secretKeys: SecretKey[]}> {
   const validators: Promise<Validator>[] = [];
   const secretKeys: SecretKey[] = [];
@@ -186,11 +170,8 @@
         slashingProtection,
         logger,
         signers,
-<<<<<<< HEAD
+        defaultFeeRecipient,
         enableDoppelganger,
-=======
-        defaultFeeRecipient,
->>>>>>> c1ed45d8
       })
     );
   }
