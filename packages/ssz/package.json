--- conflicted
+++ resolved
@@ -39,12 +39,8 @@
     "mocha": "^6.2.0"
   },
   "dependencies": {
-<<<<<<< HEAD
-    "@chainsafe/bit-utils": "0.1.4",
+    "@chainsafe/bit-utils": "^0.1.4",
     "@chainsafe/ssz-type-schema": "^0.0.1",
-=======
-    "@chainsafe/bit-utils": "^0.1.4",
->>>>>>> a7406504
     "@types/bn.js": "^4.11.4",
     "assert": "^1.4.1",
     "bcrypto": "^4.1.0",
