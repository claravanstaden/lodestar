--- conflicted
+++ resolved
@@ -30,12 +30,8 @@
 } from "@chainsafe/lodestar-types";
 import {fromHexString, List, toHexString} from "@chainsafe/ssz";
 import {routes} from "@chainsafe/lodestar-api";
-<<<<<<< HEAD
+import {Interchange, InterchangeFormatVersion, ISlashingProtection} from "../slashingProtection";
 import {prettyBytes} from "@chainsafe/lodestar-utils";
-import {ISlashingProtection} from "../slashingProtection";
-=======
-import {Interchange, InterchangeFormatVersion, ISlashingProtection} from "../slashingProtection";
->>>>>>> 43b4c17d
 import {PubkeyHex} from "../types";
 import {getAggregationBits} from "./utils";
 import {externalSignerPostSignature} from "../util/externalSignerClient";
@@ -86,10 +82,10 @@
     this.genesisValidatorsRoot = genesis.genesisValidatorsRoot;
   }
 
-<<<<<<< HEAD
   setDoppelganger(doppelgangerService: DoppelgangerService): void {
     this.doppelgangerService = doppelgangerService;
-=======
+  }
+
   addSigner(signer: Signer): void {
     this.validators.set(getSignerPubkeyHex(signer), signer);
   }
@@ -100,7 +96,6 @@
 
   removeSigner(pubkeyHex: PubkeyHex): boolean {
     return this.validators.delete(pubkeyHex);
->>>>>>> 43b4c17d
   }
 
   /** Return true if there is at least 1 pubkey registered */
