--- conflicted
+++ resolved
@@ -301,7 +301,6 @@
     };
   }
 
-<<<<<<< HEAD
   private isDoppelgangerSafe(pubKeyHex: PubkeyHex): boolean {
     if (this.doppelgangerService === undefined) {
       // If doppelganger is not enabled we assumed all keys to be safe for use
@@ -322,10 +321,7 @@
     }
   }
 
-  private async getSignature(pubkey: BLSPubkey | string, signingRoot: Uint8Array): Promise<BLSSignature> {
-=======
   private async getSignature(pubkey: BLSPubkeyMaybeHex, signingRoot: Uint8Array): Promise<BLSSignature> {
->>>>>>> 43efd056
     // TODO: Refactor indexing to not have to run toHexString() on the pubkey every time
     const pubkeyHex = typeof pubkey === "string" ? pubkey : toHexString(pubkey);
 
