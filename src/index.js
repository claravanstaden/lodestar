--- conflicted
+++ resolved
@@ -103,7 +103,6 @@
     return null;
 }
 
-<<<<<<< HEAD
 function deserialize(data, start, type) {
     const int32ByteLength = intByteLength('int32');
 
@@ -212,9 +211,6 @@
     return null;
 }
 
-exports.serialize = serialize;
-exports.deserialize = deserialize;
-=======
 /**
  * Checks if 2 simply serialized objects are equal (SSZ)
  * @method eq
@@ -249,8 +245,9 @@
 
 }
 
-exports.serialize = serialize
+
+exports.serialize = serialize;
+exports.deserialize = deserialize;
 exports.eq = eq
 exports.deepcopy = deepcopy
-exports.toObject = toObject
->>>>>>> 92a36536
+exports.toObject = toObject