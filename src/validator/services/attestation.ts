--- conflicted
+++ resolved
@@ -45,19 +45,12 @@
   }
 
 
-<<<<<<< HEAD
-  public async createAndPublishAttestation(slot: Slot, shard: Shard, fork: Fork): Promise<Attestation> {
-    const indexedAttestation = await this.rpcClient.validator.produceAttestation(slot, shard);
-    if (await this.isConflictingAttestation(indexedAttestation.data)) {
-=======
   public async createAndPublishAttestation(
     slot: Slot,
     shard: Shard,
-    fork: Fork
-  ): Promise<Attestation> {
-    const attestationData = await this.rpcClient.validator.produceAttestation(slot, shard);
-    if (await this.isConflictingAttestation(attestationData)) {
->>>>>>> d193f2e0
+    fork: Fork): Promise<Attestation> {
+    const indexedAttestation = await this.rpcClient.validator.produceAttestation(slot, shard);
+    if (await this.isConflictingAttestation(indexedAttestation.data)) {
       logger.warn(
         `[Validator] Avoided signing conflicting attestation! `
         + `Source epoch: ${indexedAttestation.data.sourceEpoch}, Target epoch: ${slotToEpoch(slot)}`
